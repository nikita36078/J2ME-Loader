--- conflicted
+++ resolved
@@ -12,13 +12,8 @@
     <uses-permission android:name="android.permission.BLUETOOTH_ADMIN" />
     <uses-permission android:name="com.android.launcher.permission.INSTALL_SHORTCUT" />
 
-<<<<<<< HEAD
-    <supports-gl-texture android:name="GL_OES_compressed_paletted_texture" />
-    <uses-feature android:glEsVersion="0x00020000" android:required="true" />
-=======
     <uses-sdk tools:overrideLibrary="com.arthenica.mobileffmpeg"/>
 
->>>>>>> 31380e18
     <uses-feature android:name="android.hardware.microphone" android:required="false" />
     <uses-feature android:name="android.hardware.bluetooth" android:required="false" />
     <uses-feature android:name="android.hardware.location" android:required="false" />
@@ -29,11 +24,7 @@
         android:icon="@mipmap/ic_launcher"
         android:label="@string/app_name"
         android:largeHeap="true"
-<<<<<<< HEAD
-        android:requestLegacyExternalStorage="false"
-=======
         android:requestLegacyExternalStorage="true"
->>>>>>> 31380e18
         android:roundIcon="@mipmap/ic_launcher"
         android:supportsRtl="true"
         android:usesCleartextTraffic="true"
@@ -89,6 +80,7 @@
         <activity
             android:name="javax.microedition.shell.MicroActivity"
             android:theme="@style/AppTheme.NoActionBar"
+            android:process=":midlet"
             android:configChanges="orientation|screenSize|keyboardHidden|screenLayout|smallestScreenSize" />
         <activity
             android:name=".settings.SettingsActivity" >
@@ -100,7 +92,8 @@
         <activity
             android:name=".donations.DonationsActivity" />
         <activity
-            android:name=".settings.KeyMapperActivity" />
+            android:name=".settings.KeyMapperActivity"
+            android:process=":midlet" />
         <activity
             android:name=".filepicker.FilteredFilePickerActivity"
             android:theme="@style/FilePickerTheme" />
