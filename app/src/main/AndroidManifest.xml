<?xml version="1.0" encoding="utf-8"?>
<manifest xmlns:android="http://schemas.android.com/apk/res/android"
    xmlns:tools="http://schemas.android.com/tools"
    package="ru.playsoftware.j2meloader"
    android:installLocation="auto" >
    <uses-permission android:name="android.permission.VIBRATE" />
    <uses-permission android:name="android.permission.WRITE_EXTERNAL_STORAGE" />
    <uses-permission android:name="android.permission.INTERNET" />
    <uses-permission android:name="com.android.launcher.permission.INSTALL_SHORTCUT" />

    <application
        android:allowBackup="false"
        android:appCategory="game"
        android:largeHeap="true"
        android:icon="@mipmap/ic_launcher"
        android:roundIcon="@mipmap/ic_launcher"
        android:label="@string/app_name"
        android:resizeableActivity="false"
        android:name=".EmulatorApplication"
        tools:targetApi="o">
        <meta-data android:name="android.max_aspect" android:value="2.1" />
        <activity
            android:name=".MainActivity"
            android:theme="@style/AppTheme"
            android:configChanges="orientation|screenSize"
            android:label="@string/app_name" >
            <intent-filter>
                <action android:name="android.intent.action.MAIN" />
                <category android:name="android.intent.category.LAUNCHER" />
            </intent-filter>
            <intent-filter>
                <action android:name="android.intent.action.VIEW" />
                <category android:name="android.intent.category.DEFAULT" />
                <category android:name="android.intent.category.BROWSABLE" />
                <data android:mimeType="application/java-archive" />
                <data android:host="*" />
                <data android:scheme="file" />
                <data android:scheme="content" />
            </intent-filter>
            <intent-filter>
                <action android:name="android.intent.action.VIEW" />
                <category android:name="android.intent.category.DEFAULT" />
                <category android:name="android.intent.category.BROWSABLE" />
                <data android:mimeType="*/*" />
                <data android:host="*"/>
                <data android:scheme="file" />
                <data android:scheme="content" />
                <data android:pathPattern=".*\\.jar" />
                <data android:pathPattern=".*\\..*\\.jar" />
                <data android:pathPattern=".*\\..*\\..*\\.jar" />
                <data android:pathPattern=".*\\..*\\..*\\..*\\.jar" />
            </intent-filter>
        </activity>
        <activity
            android:name="javax.microedition.shell.ConfigActivity"
            android:exported="true"
            android:theme="@style/AppTheme"
            android:windowSoftInputMode="stateHidden" />
        <activity
            android:name="javax.microedition.shell.MicroActivity"
            android:theme="@style/AppTheme.NoActionBar"
            android:configChanges="orientation|screenSize|keyboardHidden" />
        <activity
            android:name=".settings.SettingsActivity"
            android:theme="@style/AppTheme" />
        <activity
            android:name=".donations.DonationsActivity"
            android:theme="@style/AppTheme" />
        <activity
<<<<<<< HEAD
            android:name=".settings.KeyMapperActivity"
            android:theme="@style/AppTheme" />
=======
            android:name=".filelist.FilteredFilePickerActivity"
            android:theme="@style/FilePickerTheme"/>
>>>>>>> d43ba7d9
    </application>

</manifest><|MERGE_RESOLUTION|>--- conflicted
+++ resolved
@@ -67,13 +67,20 @@
             android:name=".donations.DonationsActivity"
             android:theme="@style/AppTheme" />
         <activity
-<<<<<<< HEAD
             android:name=".settings.KeyMapperActivity"
             android:theme="@style/AppTheme" />
-=======
-            android:name=".filelist.FilteredFilePickerActivity"
+        <activity
+            android:name=".filepicker.FilteredFilePickerActivity"
             android:theme="@style/FilePickerTheme"/>
->>>>>>> d43ba7d9
+        <provider
+            android:name="android.support.v4.content.FileProvider"
+            android:authorities="${applicationId}.provider"
+            android:exported="false"
+            android:grantUriPermissions="true">
+            <meta-data
+                android:name="android.support.FILE_PROVIDER_PATHS"
+                android:resource="@xml/nnf_provider_paths" />
+        </provider>
     </application>
 
 </manifest>