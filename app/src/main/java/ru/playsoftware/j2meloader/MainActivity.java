/*
 * Copyright 2015-2016 Nickolay Savchenko
 * Copyright 2017-2018 Nikita Shakarun
 *
 * Licensed under the Apache License, Version 2.0 (the "License");
 * you may not use this file except in compliance with the License.
 * You may obtain a copy of the License at
 *
 *     http://www.apache.org/licenses/LICENSE-2.0
 *
 * Unless required by applicable law or agreed to in writing, software
 * distributed under the License is distributed on an "AS IS" BASIS,
 * WITHOUT WARRANTIES OR CONDITIONS OF ANY KIND, either express or implied.
 * See the License for the specific language governing permissions and
 * limitations under the License.
 */

package ru.playsoftware.j2meloader;

import android.Manifest;
import android.arch.persistence.room.Room;
import android.content.Intent;
import android.content.SharedPreferences;
import android.content.pm.PackageManager;
import android.net.Uri;
import android.os.Bundle;
import android.os.Environment;
import android.preference.PreferenceManager;
import android.support.annotation.NonNull;
import android.support.design.widget.FloatingActionButton;
import android.support.v4.app.ActivityCompat;
import android.support.v4.app.FragmentManager;
import android.support.v4.content.ContextCompat;
import android.support.v7.app.ActionBar;
import android.support.v7.app.AppCompatActivity;
import android.view.Menu;
import android.view.MenuInflater;
import android.view.MenuItem;
import android.view.View;
import android.view.ViewConfiguration;
import android.widget.Toast;

import java.io.File;
import java.io.FileNotFoundException;
import java.io.IOException;
import java.util.ArrayList;
import java.util.List;

import javax.microedition.shell.ConfigActivity;

import ru.playsoftware.j2meloader.applist.AppItem;
import ru.playsoftware.j2meloader.applist.AppsListAdapter;
import ru.playsoftware.j2meloader.applist.AppsListFragment;
import ru.playsoftware.j2meloader.appsdb.AppDatabase;
import ru.playsoftware.j2meloader.appsdb.AppItemDao;
import ru.playsoftware.j2meloader.dialogs.AboutDialogFragment;
import ru.playsoftware.j2meloader.dialogs.HelpDialogFragment;
import ru.playsoftware.j2meloader.donations.DonationsActivity;
import ru.playsoftware.j2meloader.filelist.NavigationDrawerFragment;
import ru.playsoftware.j2meloader.settings.SettingsActivity;
import ru.playsoftware.j2meloader.util.FileUtils;
import ru.playsoftware.j2meloader.util.JarConverter;

public class MainActivity extends AppCompatActivity implements NavigationDrawerFragment.SelectedCallback {

<<<<<<< HEAD
=======
	public static final String APP_LIST_KEY = "apps";
	public static final int FILE_CODE = 0;
	/**
	 * Fragment managing the behaviors, interactions and presentation of the
	 * navigation drawer.
	 */
>>>>>>> d43ba7d9
	private NavigationDrawerFragment mNavigationDrawerFragment;
	private CharSequence mTitle;

	private AppItemDao appItemDao;
	private AppsListFragment appsListFragment;
	private SharedPreferences sp;
	private static final int MY_PERMISSIONS_REQUEST_WRITE_STORAGE = 0;

	@Override
	protected void onCreate(Bundle savedInstanceState) {
		super.onCreate(savedInstanceState);
		setContentView(R.layout.activity_main);
		//mNavigationDrawerFragment = (NavigationDrawerFragment) getSupportFragmentManager().findFragmentById(R.id.navigation_drawer);
		mTitle = getTitle();
		Uri uri = getIntent().getData();
		if (!isTaskRoot() && uri == null) {
			finish();
			return;
		}
		if (!Environment.MEDIA_MOUNTED.equals(Environment.getExternalStorageState())) {
			Toast.makeText(this, R.string.external_storage_not_mounted, Toast.LENGTH_SHORT).show();
			finish();
		}
		sp = PreferenceManager.getDefaultSharedPreferences(this);
		if (ContextCompat.checkSelfPermission(this, Manifest.permission.WRITE_EXTERNAL_STORAGE)
				!= PackageManager.PERMISSION_GRANTED) {
			ActivityCompat.requestPermissions(this, new String[]{Manifest.permission.WRITE_EXTERNAL_STORAGE},
					MY_PERMISSIONS_REQUEST_WRITE_STORAGE);
		} else {
			setupActivity();
			if (savedInstanceState == null && uri != null) {
				JarConverter converter = new JarConverter(this);
				try {
					converter.execute(FileUtils.getJarPath(this, uri), ConfigActivity.APP_DIR);
				} catch (FileNotFoundException e) {
					e.printStackTrace();
				}
			}
		}
	}

	private void setupActivity() {
		initFolders();
		checkActionBar();
		// Set up the drawer.
		//mNavigationDrawerFragment.setUp(R.id.navigation_drawer, findViewById(R.id.drawer_layout));
		appsListFragment = new AppsListFragment();
		ArrayList<AppItem> apps = new ArrayList<>();
		AppsListAdapter adapter = new AppsListAdapter(this, apps);
		appsListFragment.setListAdapter(adapter);
		// update the main content by replacing fragments
		FragmentManager fragmentManager = getSupportFragmentManager();
		fragmentManager.beginTransaction()
				.replace(R.id.container, appsListFragment).commitAllowingStateLoss();
		initDb();
		updateAppsList();
	}

	@Override
	public void onRequestPermissionsResult(int requestCode, @NonNull String permissions[],
										   @NonNull int[] grantResults) {
		switch (requestCode) {
			case MY_PERMISSIONS_REQUEST_WRITE_STORAGE:
				if (grantResults.length > 0 && grantResults[0] == PackageManager.PERMISSION_GRANTED) {
					setupActivity();
				} else {
					Toast.makeText(this, R.string.permission_request_failed, Toast.LENGTH_SHORT).show();
					finish();
				}
				break;
		}
	}

	private void restoreActionBar() {
		ActionBar actionBar = getSupportActionBar();
		actionBar.setDisplayShowTitleEnabled(true);
		actionBar.setTitle(mTitle);
	}

	private void initDb() {
		AppDatabase db = Room.databaseBuilder(this,
				AppDatabase.class, "apps-database.db").allowMainThreadQueries().build();
		appItemDao = db.appItemDao();
		if (appItemDao.getSize() == 0) {
			appItemDao.insertAll(FileUtils.getAppsList(this));
		}
	}

	private void initFolders() {
		File nomedia = new File(ConfigActivity.EMULATOR_DIR, ".nomedia");
		if (!nomedia.exists()) {
			try {
				nomedia.getParentFile().mkdirs();
				nomedia.createNewFile();
			} catch (IOException e) {
				e.printStackTrace();
			}
		}
	}

	private void checkActionBar() {
		boolean firstStart = sp.getBoolean("pref_first_start", true);
		if (firstStart) {
			if (!ViewConfiguration.get(this).hasPermanentMenuKey()) {
				sp.edit().putBoolean("pref_actionbar_switch", true).apply();
			}
			sp.edit().putBoolean("pref_first_start", false).apply();
		}
	}

	@Override
	public boolean onCreateOptionsMenu(Menu menu) {
		if (mNavigationDrawerFragment != null && !mNavigationDrawerFragment.isDrawerOpen()) {
			restoreActionBar();
		}
		MenuInflater inflater = getMenuInflater();
		inflater.inflate(R.menu.main, menu);
		return super.onCreateOptionsMenu(menu);
	}

	@Override
	public boolean onOptionsItemSelected(MenuItem item) {
		switch (item.getItemId()) {
			case R.id.action_about:
				AboutDialogFragment aboutDialogFragment = new AboutDialogFragment();
				aboutDialogFragment.show(getSupportFragmentManager(), "about");
				break;
			case R.id.action_settings:
				Intent settingsIntent = new Intent(this, SettingsActivity.class);
				startActivity(settingsIntent);
				break;
			case R.id.action_help:
				HelpDialogFragment helpDialogFragment = new HelpDialogFragment();
				helpDialogFragment.show(getSupportFragmentManager(), "help");
				break;
			case R.id.action_donate:
				Intent donationsIntent = new Intent(this, DonationsActivity.class);
				startActivity(donationsIntent);
				break;
			case R.id.action_exit_app:
				finish();
				break;
		}
		return super.onOptionsItemSelected(item);
	}

	@Override
	public void onSelected(String path) {
		JarConverter converter = new JarConverter(this);
		converter.execute(path, ConfigActivity.APP_DIR);
	}

	public void addApp(AppItem item) {
		appItemDao.insert(item);
		updateAppsList();
	}

	public void deleteApp(AppItem item) {
		appItemDao.delete(item);
		updateAppsList();
	}

	private void updateAppsList() {
		String appSort = sp.getString("pref_app_sort", "name");
		List<AppItem> apps;
		if (appSort.equals("name")) {
			apps = appItemDao.getAllByName();
		} else {
			apps = appItemDao.getAllByDate();
		}
		AppsListAdapter adapter = (AppsListAdapter) appsListFragment.getListAdapter();
		adapter.setItems(apps);
		adapter.notifyDataSetChanged();
	}
}<|MERGE_RESOLUTION|>--- conflicted
+++ resolved
@@ -27,16 +27,13 @@
 import android.os.Environment;
 import android.preference.PreferenceManager;
 import android.support.annotation.NonNull;
-import android.support.design.widget.FloatingActionButton;
 import android.support.v4.app.ActivityCompat;
 import android.support.v4.app.FragmentManager;
 import android.support.v4.content.ContextCompat;
-import android.support.v7.app.ActionBar;
 import android.support.v7.app.AppCompatActivity;
 import android.view.Menu;
 import android.view.MenuInflater;
 import android.view.MenuItem;
-import android.view.View;
 import android.view.ViewConfiguration;
 import android.widget.Toast;
 
@@ -56,24 +53,11 @@
 import ru.playsoftware.j2meloader.dialogs.AboutDialogFragment;
 import ru.playsoftware.j2meloader.dialogs.HelpDialogFragment;
 import ru.playsoftware.j2meloader.donations.DonationsActivity;
-import ru.playsoftware.j2meloader.filelist.NavigationDrawerFragment;
 import ru.playsoftware.j2meloader.settings.SettingsActivity;
 import ru.playsoftware.j2meloader.util.FileUtils;
 import ru.playsoftware.j2meloader.util.JarConverter;
 
-public class MainActivity extends AppCompatActivity implements NavigationDrawerFragment.SelectedCallback {
-
-<<<<<<< HEAD
-=======
-	public static final String APP_LIST_KEY = "apps";
-	public static final int FILE_CODE = 0;
-	/**
-	 * Fragment managing the behaviors, interactions and presentation of the
-	 * navigation drawer.
-	 */
->>>>>>> d43ba7d9
-	private NavigationDrawerFragment mNavigationDrawerFragment;
-	private CharSequence mTitle;
+public class MainActivity extends AppCompatActivity {
 
 	private AppItemDao appItemDao;
 	private AppsListFragment appsListFragment;
@@ -84,8 +68,6 @@
 	protected void onCreate(Bundle savedInstanceState) {
 		super.onCreate(savedInstanceState);
 		setContentView(R.layout.activity_main);
-		//mNavigationDrawerFragment = (NavigationDrawerFragment) getSupportFragmentManager().findFragmentById(R.id.navigation_drawer);
-		mTitle = getTitle();
 		Uri uri = getIntent().getData();
 		if (!isTaskRoot() && uri == null) {
 			finish();
@@ -116,13 +98,10 @@
 	private void setupActivity() {
 		initFolders();
 		checkActionBar();
-		// Set up the drawer.
-		//mNavigationDrawerFragment.setUp(R.id.navigation_drawer, findViewById(R.id.drawer_layout));
 		appsListFragment = new AppsListFragment();
 		ArrayList<AppItem> apps = new ArrayList<>();
 		AppsListAdapter adapter = new AppsListAdapter(this, apps);
 		appsListFragment.setListAdapter(adapter);
-		// update the main content by replacing fragments
 		FragmentManager fragmentManager = getSupportFragmentManager();
 		fragmentManager.beginTransaction()
 				.replace(R.id.container, appsListFragment).commitAllowingStateLoss();
@@ -145,12 +124,6 @@
 		}
 	}
 
-	private void restoreActionBar() {
-		ActionBar actionBar = getSupportActionBar();
-		actionBar.setDisplayShowTitleEnabled(true);
-		actionBar.setTitle(mTitle);
-	}
-
 	private void initDb() {
 		AppDatabase db = Room.databaseBuilder(this,
 				AppDatabase.class, "apps-database.db").allowMainThreadQueries().build();
@@ -184,9 +157,6 @@
 
 	@Override
 	public boolean onCreateOptionsMenu(Menu menu) {
-		if (mNavigationDrawerFragment != null && !mNavigationDrawerFragment.isDrawerOpen()) {
-			restoreActionBar();
-		}
 		MenuInflater inflater = getMenuInflater();
 		inflater.inflate(R.menu.main, menu);
 		return super.onCreateOptionsMenu(menu);
@@ -216,12 +186,6 @@
 				break;
 		}
 		return super.onOptionsItemSelected(item);
-	}
-
-	@Override
-	public void onSelected(String path) {
-		JarConverter converter = new JarConverter(this);
-		converter.execute(path, ConfigActivity.APP_DIR);
 	}
 
 	public void addApp(AppItem item) {
