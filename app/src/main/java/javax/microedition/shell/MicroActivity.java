/*
 * Copyright 2015-2016 Nickolay Savchenko
 * Copyright 2017-2018 Nikita Shakarun
 * Copyright 2019-2022 Yury Kharchenko
 *
 * Licensed under the Apache License, Version 2.0 (the "License");
 * you may not use this file except in compliance with the License.
 * You may obtain a copy of the License at
 *
 *     http://www.apache.org/licenses/LICENSE-2.0
 *
 * Unless required by applicable law or agreed to in writing, software
 * distributed under the License is distributed on an "AS IS" BASIS,
 * WITHOUT WARRANTIES OR CONDITIONS OF ANY KIND, either express or implied.
 * See the License for the specific language governing permissions and
 * limitations under the License.
 */

package javax.microedition.shell;

import static ru.playsoftware.j2meloader.util.Constants.*;

import android.annotation.SuppressLint;
import android.content.Intent;
import android.content.SharedPreferences;
import android.content.pm.ActivityInfo;
import android.content.res.Configuration;
import android.content.res.TypedArray;
import android.net.Uri;
import android.os.Build;
import android.os.Bundle;
import android.os.IBinder;
import android.text.Editable;
import android.text.InputType;
import android.text.TextUtils;
import android.text.method.DigitsKeyListener;
import android.util.SparseBooleanArray;
import android.util.TypedValue;
import android.view.KeyEvent;
import android.view.Menu;
import android.view.MenuInflater;
import android.view.MenuItem;
import android.view.View;
import android.view.ViewGroup;
import android.view.WindowManager;
import android.view.inputmethod.InputMethodManager;
import android.widget.AdapterView.AdapterContextMenuInfo;
import android.widget.EditText;
import android.widget.FrameLayout;
import android.widget.LinearLayout;
import android.widget.ListView;
import android.widget.Toast;

import androidx.annotation.NonNull;
import androidx.appcompat.app.ActionBar;
import androidx.appcompat.app.AlertDialog;
import androidx.appcompat.app.AppCompatActivity;
import androidx.appcompat.app.AppCompatDelegate;
import androidx.appcompat.widget.AppCompatCheckBox;
import androidx.appcompat.widget.Toolbar;
import androidx.preference.PreferenceManager;

import org.acra.ACRA;
import org.acra.ErrorReporter;

import java.io.File;
import java.io.IOException;
import java.util.Arrays;
import java.util.LinkedHashMap;
import java.util.Objects;

import javax.microedition.lcdui.Canvas;
import javax.microedition.lcdui.Displayable;
import javax.microedition.lcdui.Form;
import javax.microedition.lcdui.List;
import javax.microedition.lcdui.ViewHandler;
import javax.microedition.lcdui.event.SimpleEvent;
import javax.microedition.lcdui.keyboard.VirtualKeyboard;
import javax.microedition.lcdui.overlay.OverlayView;
import javax.microedition.util.ContextHolder;

import io.reactivex.SingleObserver;
import io.reactivex.disposables.Disposable;
import ru.playsoftware.j2meloader.BuildConfig;
import ru.playsoftware.j2meloader.R;
import ru.playsoftware.j2meloader.config.Config;
import ru.playsoftware.j2meloader.util.Constants;
import ru.playsoftware.j2meloader.util.LogUtils;

public class MicroActivity extends AppCompatActivity {
	private static final int ORIENTATION_DEFAULT = 0;
	private static final int ORIENTATION_AUTO = 1;
	private static final int ORIENTATION_PORTRAIT = 2;
	private static final int ORIENTATION_LANDSCAPE = 3;

	private Displayable current;
	private boolean visible;
	private boolean actionBarEnabled;
	private boolean statusBarEnabled;
	private FrameLayout layout;
	private Toolbar toolbar;
	private MicroLoader microLoader;
	private String appName;
	private InputMethodManager inputMethodManager;
	private int menuKey;
	private String appPath;
	private OverlayView overlayView;

	@Override
	public void onCreate(Bundle savedInstanceState) {
		lockNightMode();
		super.onCreate(savedInstanceState);
		ContextHolder.setCurrentActivity(this);
		setContentView(R.layout.activity_micro);
		overlayView = findViewById(R.id.vOverlay);
		layout = findViewById(R.id.displayable_container);
		toolbar = findViewById(R.id.toolbar);
		setSupportActionBar(toolbar);
		SharedPreferences sp = PreferenceManager.getDefaultSharedPreferences(getApplicationContext());
		actionBarEnabled = sp.getBoolean(PREF_TOOLBAR, false);
		statusBarEnabled = sp.getBoolean(PREF_STATUSBAR, false);
		if (sp.getBoolean(PREF_KEEP_SCREEN, false)) {
			getWindow().addFlags(WindowManager.LayoutParams.FLAG_KEEP_SCREEN_ON);
		}
		ContextHolder.setVibration(sp.getBoolean(PREF_VIBRATION, true));
		Canvas.setScreenshotRawMode(sp.getBoolean(PREF_SCREENSHOT_SWITCH, false));
		Intent intent = getIntent();
		if (BuildConfig.FULL_EMULATOR) {
			appName = intent.getStringExtra(KEY_MIDLET_NAME);
			Uri data = intent.getData();
			if (data == null) {
				showErrorDialog("Invalid intent: app path is null");
				return;
			}
			appPath = data.toString();
		} else {
			appName = getTitle().toString();
			appPath = getApplicationInfo().dataDir + "/files/converted/midlet";
			File dir = new File(appPath);
			if (!dir.exists() && !dir.mkdirs()) {
				throw new RuntimeException("Can't access file system");
			}
		}
<<<<<<< HEAD
		String arguments = intent.getStringExtra(KEY_START_ARGUMENTS);
		if (arguments != null) {
			MidletSystem.setProperty("com.nokia.mid.cmdline", arguments);
			String[] arr = arguments.split(";");
			for (String s: arr) {
				if (s.length() == 0) {
					continue;
				}
				if (s.contains("=")) {
					int i = s.indexOf('=');
					String k = s.substring(0, i);
					String v = s.substring(i + 1);
					MidletSystem.setProperty(k, v);
				} else {
					MidletSystem.setProperty(s, "");
				}
			}
		}
		MidletSystem.setProperty("com.nokia.mid.cmdline.instance", "1");
		String appPath = data.toString();
=======
>>>>>>> d518e5d1
		microLoader = new MicroLoader(this, appPath);
		if (!microLoader.init()) {
			Config.startApp(this, appName, appPath, true, arguments);
			finish();
			return;
		}
		microLoader.applyConfiguration();
		VirtualKeyboard vk = ContextHolder.getVk();
		int orientation = microLoader.getOrientation();
		if (vk != null) {
			vk.setView(overlayView);
			overlayView.addLayer(vk);
			if (vk.isPhone()) {
				orientation = ORIENTATION_PORTRAIT;
			}
		}
		setOrientation(orientation);
		menuKey = microLoader.getMenuKeyCode();
		inputMethodManager = (InputMethodManager) getSystemService(INPUT_METHOD_SERVICE);

		try {
			loadMIDlet();
		} catch (Exception e) {
			e.printStackTrace();
			showErrorDialog(e.toString());
		}
	}

	public void lockNightMode() {
		int current = getResources().getConfiguration().uiMode & Configuration.UI_MODE_NIGHT_MASK;
		if (current == Configuration.UI_MODE_NIGHT_YES) {
			AppCompatDelegate.setDefaultNightMode(AppCompatDelegate.MODE_NIGHT_YES);
		} else {
			AppCompatDelegate.setDefaultNightMode(AppCompatDelegate.MODE_NIGHT_NO);
		}
	}

	@Override
	public void onResume() {
		super.onResume();
		visible = true;
		MidletThread.resumeApp();
	}

	@Override
	public void onPause() {
		visible = false;
		hideSoftInput();
		MidletThread.pauseApp();
		super.onPause();
	}

	private void hideSoftInput() {
		if (inputMethodManager != null) {
			IBinder windowToken = layout.getWindowToken();
			inputMethodManager.hideSoftInputFromWindow(windowToken, 0);
		}
	}

	@Override
	public void onWindowFocusChanged(boolean hasFocus) {
		super.onWindowFocusChanged(hasFocus);
		if (hasFocus && Build.VERSION.SDK_INT >= Build.VERSION_CODES.KITKAT &&
				current instanceof Canvas) {
			hideSystemUI();
		}
	}

	@SuppressLint("SourceLockedOrientationActivity")
	private void setOrientation(int orientation) {
		switch (orientation) {
			case ORIENTATION_AUTO:
				setRequestedOrientation(ActivityInfo.SCREEN_ORIENTATION_FULL_SENSOR);
				break;
			case ORIENTATION_PORTRAIT:
				setRequestedOrientation(ActivityInfo.SCREEN_ORIENTATION_SENSOR_PORTRAIT);
				break;
			case ORIENTATION_LANDSCAPE:
				setRequestedOrientation(ActivityInfo.SCREEN_ORIENTATION_SENSOR_LANDSCAPE);
				break;
			case ORIENTATION_DEFAULT:
			default:
				setRequestedOrientation(ActivityInfo.SCREEN_ORIENTATION_UNSPECIFIED);
				break;
		}
	}

	private void loadMIDlet() throws Exception {
		LinkedHashMap<String, String> midlets = microLoader.loadMIDletList();
		int size = midlets.size();
		String[] midletsNameArray = midlets.values().toArray(new String[0]);
		String[] midletsClassArray = midlets.keySet().toArray(new String[0]);
		if (size == 0) {
			throw new Exception("No MIDlets found");
		} else if (size == 1) {
			MidletThread.create(microLoader, midletsClassArray[0]);
		} else {
			showMidletDialog(midletsNameArray, midletsClassArray);
		}
	}

	private void showMidletDialog(String[] names, final String[] classes) {
		AlertDialog.Builder builder = new AlertDialog.Builder(this)
				.setTitle(R.string.select_dialog_title)
				.setItems(names, (d, n) -> {
					String clazz = classes[n];
					ErrorReporter errorReporter = ACRA.getErrorReporter();
					String report = errorReporter.getCustomData(Constants.KEY_APPCENTER_ATTACHMENT);
					StringBuilder sb = new StringBuilder();
					if (report != null) {
						sb.append(report).append("\n");
					}
					sb.append("Begin app: ").append(names[n]).append(", ").append(clazz);
					errorReporter.putCustomData(Constants.KEY_APPCENTER_ATTACHMENT, sb.toString());
					MidletThread.create(microLoader, clazz);
					MidletThread.resumeApp();
				})
				.setOnCancelListener(d -> {
					d.dismiss();
					MidletThread.notifyDestroyed();
				});
		builder.show();
	}

	void showErrorDialog(String message) {
		AlertDialog.Builder builder = new AlertDialog.Builder(this)
				.setIcon(android.R.drawable.ic_dialog_alert)
				.setTitle(R.string.error)
				.setMessage(message)
				.setPositiveButton(android.R.string.ok, (d, w) -> MidletThread.notifyDestroyed());
		builder.setOnCancelListener(dialogInterface -> MidletThread.notifyDestroyed());
		builder.show();
	}

	private int getToolBarHeight() {
		int[] attrs = new int[]{androidx.appcompat.R.attr.actionBarSize};
		TypedArray ta = obtainStyledAttributes(attrs);
		int toolBarHeight = ta.getDimensionPixelSize(0, -1);
		ta.recycle();
		return toolBarHeight;
	}

	private void hideSystemUI() {
		if (Build.VERSION.SDK_INT >= Build.VERSION_CODES.KITKAT) {
			int flags = View.SYSTEM_UI_FLAG_HIDE_NAVIGATION | View.SYSTEM_UI_FLAG_IMMERSIVE_STICKY;
			if (!statusBarEnabled) {
				flags |= View.SYSTEM_UI_FLAG_LAYOUT_HIDE_NAVIGATION
						| View.SYSTEM_UI_FLAG_LAYOUT_FULLSCREEN | View.SYSTEM_UI_FLAG_FULLSCREEN;
			}
			getWindow().getDecorView().setSystemUiVisibility(flags);
		} else if (!statusBarEnabled) {
			getWindow().setFlags(WindowManager.LayoutParams.FLAG_FULLSCREEN,
					WindowManager.LayoutParams.FLAG_FULLSCREEN);
		}
	}

	private void showSystemUI() {
		if (Build.VERSION.SDK_INT >= Build.VERSION_CODES.KITKAT) {
			getWindow().getDecorView().setSystemUiVisibility(View.SYSTEM_UI_FLAG_VISIBLE);
		} else {
			getWindow().clearFlags(WindowManager.LayoutParams.FLAG_FULLSCREEN);
		}
	}

	public void setCurrent(Displayable displayable) {
		ViewHandler.postEvent(new SetCurrentEvent(current, displayable));
		current = displayable;
	}

	public Displayable getCurrent() {
		return current;
	}

	public boolean isVisible() {
		return visible;
	}

	public void showExitConfirmation() {
		AlertDialog.Builder alertBuilder = new AlertDialog.Builder(this);
		alertBuilder.setTitle(R.string.CONFIRMATION_REQUIRED)
				.setMessage(R.string.FORCE_CLOSE_CONFIRMATION)
				.setPositiveButton(android.R.string.ok, (d, w) -> {
					hideSoftInput();
					MidletThread.destroyApp();
				})
				.setNeutralButton(R.string.action_settings, (d, w) -> {
					hideSoftInput();
					Config.startApp(this, appName, appPath, true);
					MidletThread.destroyApp();
				})
				.setNegativeButton(android.R.string.cancel, null);
		alertBuilder.create().show();
	}

	@Override
	public boolean dispatchKeyEvent(KeyEvent event) {
		if (event.getKeyCode() == KeyEvent.KEYCODE_MENU)
			if (current instanceof Canvas && layout.dispatchKeyEvent(event)) {
				return true;
			} else if (event.getAction() == KeyEvent.ACTION_DOWN) {
				if (event.getRepeatCount() == 0) {
					event.startTracking();
					return true;
				} else if (event.isLongPress()) {
					return onKeyLongPress(event.getKeyCode(), event);
				}
			} else if (event.getAction() == KeyEvent.ACTION_UP) {
				return onKeyUp(event.getKeyCode(), event);
			}
		return super.dispatchKeyEvent(event);
	}

	@Override
	public void openOptionsMenu() {
		if (!actionBarEnabled &&
				Build.VERSION.SDK_INT >= Build.VERSION_CODES.KITKAT && current instanceof Canvas) {
			showSystemUI();
		}
		super.openOptionsMenu();
	}

	@Override
	public boolean onKeyLongPress(int keyCode, KeyEvent event) {
		if (keyCode == menuKey || keyCode == KeyEvent.KEYCODE_BACK || keyCode == KeyEvent.KEYCODE_MENU) {
			showExitConfirmation();
			return true;
		}
		return super.onKeyLongPress(keyCode, event);
	}

	@Override
	public boolean onKeyDown(int keyCode, KeyEvent event) {
		if (keyCode == KeyEvent.KEYCODE_MENU) {
			return false;
		}
		return super.onKeyDown(keyCode, event);
	}

	@Override
	public boolean onKeyUp(int keyCode, KeyEvent event) {
		if ((keyCode == menuKey || keyCode == KeyEvent.KEYCODE_BACK || keyCode == KeyEvent.KEYCODE_MENU)
				&& (event.getFlags() & (KeyEvent.FLAG_LONG_PRESS | KeyEvent.FLAG_CANCELED)) == 0) {
			openOptionsMenu();
			return true;
		}
		return super.onKeyUp(keyCode, event);
	}

	@Override
	public void onBackPressed() {
		// Intentionally overridden by empty due to support for back-key remapping.
	}

	@Override
	public boolean onCreateOptionsMenu(Menu menu) {
		MenuInflater inflater = getMenuInflater();
		inflater.inflate(R.menu.midlet_displayable, menu);
		if (Build.VERSION.SDK_INT >= Build.VERSION_CODES.JELLY_BEAN_MR2) {
			menu.findItem(R.id.action_lock_orientation).setVisible(true);
		}
		if (actionBarEnabled) {
			menu.findItem(R.id.action_ime_keyboard).setShowAsAction(MenuItem.SHOW_AS_ACTION_ALWAYS);
			menu.findItem(R.id.action_take_screenshot).setShowAsAction(MenuItem.SHOW_AS_ACTION_ALWAYS);
		}
		if (inputMethodManager == null) {
			menu.findItem(R.id.action_ime_keyboard).setVisible(false);
		}
		if (ContextHolder.getVk() == null) {
			menu.findItem(R.id.action_submenu_vk).setVisible(false);
		}
		return true;
	}

	@Override
	public boolean onPrepareOptionsMenu(Menu menu) {
		if (current instanceof Canvas) {
			menu.setGroupVisible(R.id.action_group_canvas, true);
			VirtualKeyboard vk = ContextHolder.getVk();
			if (vk != null) {
				boolean visible = vk.getLayoutEditMode() != VirtualKeyboard.LAYOUT_EOF;
				menu.findItem(R.id.action_layout_edit_finish).setVisible(visible);
			}
		} else {
			menu.setGroupVisible(R.id.action_group_canvas, false);
		}
		return true;
	}

	@Override
	public boolean onOptionsItemSelected(@NonNull MenuItem item) {
		int id = item.getItemId();
		if (id == R.id.action_exit_midlet) {
			showExitConfirmation();
		} else if (id == R.id.action_save_log) {
			saveLog();
		} else if (id == R.id.action_lock_orientation) {
			if (item.isChecked()) {
				VirtualKeyboard vk = ContextHolder.getVk();
				int orientation = vk != null && vk.isPhone() ? ORIENTATION_PORTRAIT : microLoader.getOrientation();
				setOrientation(orientation);
				item.setChecked(false);
			} else {
				item.setChecked(true);
				setRequestedOrientation(ActivityInfo.SCREEN_ORIENTATION_LOCKED);
			}
		} else if (id == R.id.action_ime_keyboard) {
			inputMethodManager.toggleSoftInputFromWindow(layout.getWindowToken(),
					InputMethodManager.SHOW_FORCED, 0);
		} else if (id == R.id.action_take_screenshot) {
			takeScreenshot();
		} else if (id == R.id.action_limit_fps) {
			showLimitFpsDialog();
		} else if (ContextHolder.getVk() != null) {
			// Handled only when virtual keyboard is enabled
			handleVkOptions(id);
		}
		return true;
	}

	private void handleVkOptions(int id) {
		VirtualKeyboard vk = ContextHolder.getVk();
		if (id == R.id.action_layout_edit_mode) {
			vk.setLayoutEditMode(VirtualKeyboard.LAYOUT_KEYS);
			Toast.makeText(this, R.string.layout_edit_mode, Toast.LENGTH_SHORT).show();
		} else if (id == R.id.action_layout_scale_mode) {
			vk.setLayoutEditMode(VirtualKeyboard.LAYOUT_SCALES);
			Toast.makeText(this, R.string.layout_scale_mode, Toast.LENGTH_SHORT).show();
		} else if (id == R.id.action_layout_edit_finish) {
			vk.setLayoutEditMode(VirtualKeyboard.LAYOUT_EOF);
			Toast.makeText(this, R.string.layout_edit_finished, Toast.LENGTH_SHORT).show();
			showSaveVkAlert(false);
		} else if (id == R.id.action_layout_switch) {
			showSetLayoutDialog();
		} else if (id == R.id.action_hide_buttons) {
			showHideButtonDialog();
		}
	}

	@SuppressLint("CheckResult")
	private void takeScreenshot() {
		microLoader.takeScreenshot((Canvas) current, new SingleObserver<String>() {
			@Override
			public void onSubscribe(@NonNull Disposable d) {
			}

			@Override
			public void onSuccess(@NonNull String s) {
				Toast.makeText(MicroActivity.this, getString(R.string.screenshot_saved)
						+ " " + s, Toast.LENGTH_LONG).show();
			}

			@Override
			public void onError(@NonNull Throwable e) {
				e.printStackTrace();
				Toast.makeText(MicroActivity.this, R.string.error, Toast.LENGTH_SHORT).show();
			}
		});
	}

	private void saveLog() {
		try {
			LogUtils.writeLog();
			Toast.makeText(this, R.string.log_saved, Toast.LENGTH_SHORT).show();
		} catch (IOException e) {
			e.printStackTrace();
			Toast.makeText(this, R.string.error, Toast.LENGTH_SHORT).show();
		}
	}

	private void showHideButtonDialog() {
		final VirtualKeyboard vk = ContextHolder.getVk();
		boolean[] states = vk.getKeysVisibility();
		boolean[] changed = states.clone();
		new AlertDialog.Builder(this)
				.setTitle(R.string.hide_buttons)
				.setMultiChoiceItems(vk.getKeyNames(), changed, (dialog, which, isChecked) -> {})
				.setPositiveButton(android.R.string.ok, (dialog, which) -> {
					if (!Arrays.equals(states, changed)) {
						vk.setKeysVisibility(changed);
						showSaveVkAlert(true);
					}
				}).show();
	}

	private void showSaveVkAlert(boolean keepScreenPreferred) {
		AlertDialog.Builder builder = new AlertDialog.Builder(this);
		builder.setTitle(R.string.CONFIRMATION_REQUIRED);
		builder.setMessage(R.string.pref_vk_save_alert);
		builder.setNegativeButton(android.R.string.no, null);
		AlertDialog dialog = builder.create();

		final VirtualKeyboard vk = ContextHolder.getVk();
		if (vk.isPhone()) {
			AppCompatCheckBox cb = new AppCompatCheckBox(this);
			cb.setText(R.string.opt_save_screen_params);
			cb.setChecked(keepScreenPreferred);

			TypedValue out = new TypedValue();
			getTheme().resolveAttribute(androidx.appcompat.R.attr.dialogPreferredPadding, out, true);
			int paddingH = getResources().getDimensionPixelOffset(out.resourceId);
			int paddingT = getResources().getDimensionPixelOffset(androidx.appcompat.R.dimen.abc_dialog_padding_top_material);
			dialog.setView(cb, paddingH, paddingT, paddingH, 0);

			dialog.setButton(dialog.BUTTON_POSITIVE, getText(android.R.string.yes), (d, w) -> {
				if (cb.isChecked()) {
					vk.saveScreenParams();
				}
				vk.onLayoutChanged(VirtualKeyboard.TYPE_CUSTOM);
			});
		} else {
			dialog.setButton(dialog.BUTTON_POSITIVE, getText(android.R.string.yes), (d, w) ->
					ContextHolder.getVk().onLayoutChanged(VirtualKeyboard.TYPE_CUSTOM));
		}
		dialog.show();
	}

	private void showSetLayoutDialog() {
		final VirtualKeyboard vk = ContextHolder.getVk();
		AlertDialog.Builder builder = new AlertDialog.Builder(this)
				.setTitle(R.string.layout_switch)
				.setSingleChoiceItems(R.array.PREF_VK_TYPE_ENTRIES, vk.getLayout(), null)
				.setPositiveButton(android.R.string.ok, (d, w) -> {
					vk.setLayout(((AlertDialog) d).getListView().getCheckedItemPosition());
					if (vk.isPhone()) {
						setOrientation(ORIENTATION_PORTRAIT);
					} else {
						setOrientation(microLoader.getOrientation());
					}
				});
		builder.show();
	}

	private void showLimitFpsDialog() {
		EditText editText = new EditText(this);
		editText.setHint(R.string.unlimited);
		editText.setInputType(InputType.TYPE_CLASS_NUMBER);
		editText.setKeyListener(DigitsKeyListener.getInstance("0123456789"));
		editText.setMaxLines(1);
		editText.setSingleLine(true);
		float density = getResources().getDisplayMetrics().density;
		LinearLayout linearLayout = new LinearLayout(this);
		LinearLayout.LayoutParams params = new LinearLayout.LayoutParams(ViewGroup.LayoutParams.MATCH_PARENT,
				ViewGroup.LayoutParams.WRAP_CONTENT);
		int margin = (int) (density * 20);
		params.setMargins(margin, 0, margin, 0);
		linearLayout.addView(editText, params);
		int paddingVertical = (int) (density * 16);
		int paddingHorizontal = (int) (density * 8);
		editText.setPadding(paddingHorizontal, paddingVertical, paddingHorizontal, paddingVertical);
		new AlertDialog.Builder(this)
				.setTitle(R.string.PREF_LIMIT_FPS)
				.setView(linearLayout)
				.setPositiveButton(android.R.string.ok, (d, w) -> {
					Editable text = editText.getText();
					int fps = 0;
					try {
						fps = TextUtils.isEmpty(text) ? 0 : Integer.parseInt(text.toString().trim());
					} catch (NumberFormatException ignored) {
					}
					microLoader.setLimitFps(fps);
				})
				.setNegativeButton(android.R.string.cancel, null)
				.setNeutralButton(R.string.reset, ((d, which) -> microLoader.setLimitFps(-1)))
				.show();
	}

	@Override
	public boolean onContextItemSelected(@NonNull MenuItem item) {
		if (current instanceof Form) {
			((Form) current).contextMenuItemSelected(item);
		} else if (current instanceof List) {
			AdapterContextMenuInfo info = (AdapterContextMenuInfo) item.getMenuInfo();
			((List) current).contextMenuItemSelected(item, info.position);
		}

		return super.onContextItemSelected(item);
	}

	public void onActivityResult(int requestCode, int resultCode, Intent data) {
		super.onActivityResult(requestCode, resultCode, data);
		ContextHolder.notifyOnActivityResult(requestCode, resultCode, data);
	}

	public String getAppName() {
		return appName;
	}

	private class SetCurrentEvent extends SimpleEvent {
		private final Displayable current;
		private final Displayable next;

		private SetCurrentEvent(Displayable current, Displayable next) {
			this.current = current;
			this.next = next;
		}

		@Override
		public void process() {
			closeOptionsMenu();
			if (current != null) {
				current.clearDisplayableView();
			}
			layout.removeAllViews();
			ActionBar actionBar = Objects.requireNonNull(getSupportActionBar());
			LinearLayout.LayoutParams layoutParams = (LinearLayout.LayoutParams) toolbar.getLayoutParams();
			int toolbarHeight = 0;
			if (next instanceof Canvas) {
				hideSystemUI();
				if (!actionBarEnabled) {
					actionBar.hide();
				} else {
					final String title = next.getTitle();
					actionBar.setTitle(title == null ? appName : title);
					toolbarHeight = (int) (getToolBarHeight() / 1.5);
					layoutParams.height = toolbarHeight;
				}
			} else {
				showSystemUI();
				actionBar.show();
				final String title = next != null ? next.getTitle() : null;
				actionBar.setTitle(title == null ? appName : title);
				toolbarHeight = getToolBarHeight();
				layoutParams.height = toolbarHeight;
			}
			overlayView.setLocation(0, toolbarHeight);
			toolbar.setLayoutParams(layoutParams);
			if (next != null) {
				layout.addView(next.getDisplayableView());
			}
		}
	}
}<|MERGE_RESOLUTION|>--- conflicted
+++ resolved
@@ -141,7 +141,6 @@
 				throw new RuntimeException("Can't access file system");
 			}
 		}
-<<<<<<< HEAD
 		String arguments = intent.getStringExtra(KEY_START_ARGUMENTS);
 		if (arguments != null) {
 			MidletSystem.setProperty("com.nokia.mid.cmdline", arguments);
@@ -161,9 +160,6 @@
 			}
 		}
 		MidletSystem.setProperty("com.nokia.mid.cmdline.instance", "1");
-		String appPath = data.toString();
-=======
->>>>>>> d518e5d1
 		microLoader = new MicroLoader(this, appPath);
 		if (!microLoader.init()) {
 			Config.startApp(this, appName, appPath, true, arguments);
