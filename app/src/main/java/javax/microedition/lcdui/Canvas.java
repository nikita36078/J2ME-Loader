--- conflicted
+++ resolved
@@ -1068,17 +1068,13 @@
 					if (overlay != null) {
 						overlay.pointerPressed(id, x, y);
 					}
-<<<<<<< HEAD
-					if (touchInput && id == 0 && virtualScreen.contains(x, y)) {
+					if (touchInput && virtualScreen.contains(x, y)) {
 						int cX = Math.round(convertPointerX(x));
 						int cY = Math.round(convertPointerY(y));
-						if(id < 20) {
+						if (id < 20) {
 							lastPointerPos[id][0] = cX;
 							lastPointerPos[id][1] = cY;
 						}
-=======
-					if (touchInput && virtualScreen.contains(x, y)) {
->>>>>>> effa5156
 						Display.postEvent(CanvasEvent.getInstance(Canvas.this,
 								CanvasEvent.POINTER_PRESSED,
 								id,
@@ -1097,8 +1093,7 @@
 							if (overlay != null) {
 								overlay.pointerDragged(id, x, y);
 							}
-<<<<<<< HEAD
-							if (touchInput && id == 0 && virtualScreen.contains(x, y)) {
+							if (touchInput && virtualScreen.contains(x, y)) {
 								int cX = Math.round(convertPointerX(x));
 								int cY = Math.round(convertPointerY(y));
 								if (id < 20) {
@@ -1110,9 +1105,6 @@
 									lastPointerPos[id][0] = cX;
 									lastPointerPos[id][1] = cY;
 								}
-=======
-							if (touchInput && virtualScreen.contains(x, y)) {
->>>>>>> effa5156
 								Display.postEvent(CanvasEvent.getInstance(Canvas.this,
 										CanvasEvent.POINTER_DRAGGED,
 										id,
@@ -1128,8 +1120,7 @@
 						if (overlay != null) {
 							overlay.pointerDragged(id, x, y);
 						}
-<<<<<<< HEAD
-						if (touchInput && id == 0 && virtualScreen.contains(x, y)) {
+						if (touchInput && virtualScreen.contains(x, y)) {
 							int cX = Math.round(convertPointerX(x));
 							int cY = Math.round(convertPointerY(y));
 							if (id < 20) {
@@ -1141,9 +1132,6 @@
 								lastPointerPos[id][0] = cX;
 								lastPointerPos[id][1] = cY;
 							}
-=======
-						if (touchInput && virtualScreen.contains(x, y)) {
->>>>>>> effa5156
 							Display.postEvent(CanvasEvent.getInstance(Canvas.this,
 									CanvasEvent.POINTER_DRAGGED,
 									id,
